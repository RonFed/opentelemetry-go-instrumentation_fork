--- conflicted
+++ resolved
@@ -41,22 +41,13 @@
     void *key = get_consistent_key(ctx, ctx_address);                                                               \
     event_type *event = bpf_map_lookup_elem(&uprobe_context_map, &key);                                             \
     if (event == NULL) {                                                                                            \
-<<<<<<< HEAD
-        return 0;                                                                                                   \
-    }                                                                                                               \
-    event->end_time = bpf_ktime_get_ns();                                                                           \
-    bpf_perf_event_output(ctx, &events_map, BPF_F_CURRENT_CPU, event, sizeof(event_type));                          \
-    stop_tracking_span(&event->sc, &event->psc);                                                                    \
-    bpf_map_delete_elem(&uprobe_context_map, &key);                                                                 \
-=======
         bpf_printk("event is NULL in ret probe");                                                                   \
         return 0;                                                                                                   \
     }                                                                                                               \
     event->end_time = bpf_ktime_get_ns();                                                                           \
     output_span_event(ctx, event, sizeof(event_type), &event->sc);                                                  \
+    stop_tracking_span(&event->sc, &event->psc);                                                                    \
     bpf_map_delete_elem(&uprobe_context_map, &key);                                                                 \
-    stop_tracking_span(&event->sc, &event->psc);                                                                    \
->>>>>>> fb1761ea
     return 0;                                                                                                       \
 } 
 
