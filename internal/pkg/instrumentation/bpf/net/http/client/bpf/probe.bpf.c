#include "arguments.h"
#include "trace/span_context.h"
#include "go_context.h"
#include "go_types.h"
#include "uprobe.h"
#include "trace/span_output.h"
#include "trace/start_span.h"

char __license[] SEC("license") = "Dual MIT/GPL";

#define MAX_HOSTNAME_SIZE 128
#define MAX_PROTO_SIZE 8
#define MAX_PATH_SIZE 128
#define MAX_SCHEME_SIZE 8
#define MAX_OPAQUE_SIZE 8
#define MAX_RAWPATH_SIZE 8
#define MAX_RAWQUERY_SIZE 128
#define MAX_FRAGMENT_SIZE 56
#define MAX_RAWFRAGMENT_SIZE 56
#define MAX_USERNAME_SIZE 8
#define MAX_METHOD_SIZE 16
#define MAX_CONCURRENT 56

struct http_request_t {
    BASE_SPAN_PROPERTIES
    char host[MAX_HOSTNAME_SIZE];
    char proto[MAX_PROTO_SIZE];
    u64 status_code;
    char method[MAX_METHOD_SIZE];
    char path[MAX_PATH_SIZE];
    char scheme[MAX_SCHEME_SIZE];
    char opaque[MAX_OPAQUE_SIZE];
    char raw_path[MAX_RAWPATH_SIZE];
    char username[MAX_USERNAME_SIZE];
    char raw_query[MAX_RAWQUERY_SIZE];
    char fragment[MAX_FRAGMENT_SIZE];
    char raw_fragment[MAX_RAWFRAGMENT_SIZE];
    u8 force_query;
    u8 omit_host;
};

struct {
	__uint(type, BPF_MAP_TYPE_HASH);
	__type(key, void*);
	__type(value, struct http_request_t);
	__uint(max_entries, MAX_CONCURRENT);
} http_events SEC(".maps");

struct {
	__uint(type, BPF_MAP_TYPE_PERCPU_ARRAY);
	__uint(key_size, sizeof(u32));
	__uint(value_size, sizeof(struct map_bucket));
	__uint(max_entries, 1);
} golang_mapbucket_storage_map SEC(".maps");

struct
{
    __uint(type, BPF_MAP_TYPE_PERCPU_ARRAY);
    __uint(key_size, sizeof(u32));
    __uint(value_size, sizeof(struct http_request_t));
    __uint(max_entries, 1);
} http_client_uprobe_storage_map SEC(".maps");

struct {
	__uint(type, BPF_MAP_TYPE_LRU_HASH);
	__type(key, void*); // the headers ptr
	__type(value, void*); // request key, goroutine or context ptr
	__uint(max_entries, MAX_CONCURRENT);
} http_headers SEC(".maps");

// Injected in init
volatile const u64 method_ptr_pos;
volatile const u64 url_ptr_pos;
volatile const u64 path_ptr_pos;
volatile const u64 headers_ptr_pos;
volatile const u64 ctx_ptr_pos;
volatile const u64 buckets_ptr_pos;
volatile const u64 status_code_pos;
volatile const u64 request_host_pos;
volatile const u64 request_proto_pos;
volatile const u64 scheme_pos;
volatile const u64 opaque_pos;
volatile const u64 user_ptr_pos;
volatile const u64 raw_path_pos;
volatile const u64 omit_host_pos;
volatile const u64 force_query_pos;
volatile const u64 raw_query_pos;
volatile const u64 fragment_pos;
volatile const u64 raw_fragment_pos;
volatile const u64 username_pos;
volatile const u64 io_writer_buf_ptr_pos;
volatile const u64 io_writer_n_pos;
volatile const u64 url_host_pos;

// This instrumentation attaches uprobe to the following function:
// func net/http/transport.roundTrip(req *Request) (*Response, error)
SEC("uprobe/Transport_roundTrip")
int uprobe_Transport_roundTrip(struct pt_regs *ctx) {
    u64 request_pos = 2;
    void *req_ptr = get_argument(ctx, request_pos);

    struct go_iface go_context = {0};
    get_Go_context(ctx, 2, ctx_ptr_pos, false, &go_context);

    void *key = get_consistent_key(ctx, go_context.data);
    void *httpReq_ptr = bpf_map_lookup_elem(&http_events, &key);
    if (httpReq_ptr != NULL)
    {
        bpf_printk("uprobe/Transport_RoundTrip already tracked with the current context");
        return 0;
    }

    u32 map_id = 0;
    struct http_request_t *httpReq = bpf_map_lookup_elem(&http_client_uprobe_storage_map, &map_id);
    if (httpReq == NULL)
    {
        bpf_printk("uprobe/Transport_roundTrip: httpReq is NULL");
        return 0;
    }

    __builtin_memset(httpReq, 0, sizeof(struct http_request_t));
    httpReq->start_time = bpf_ktime_get_ns();

    start_span_params_t start_span_params = {
        .ctx = ctx,
        .go_context = &go_context,
        .psc = &httpReq->psc,
        .sc = &httpReq->sc,
        .get_parent_span_context_fn = NULL,
        .get_parent_span_context_arg = NULL,
    };
    start_span(&start_span_params);

    if (!get_go_string_from_user_ptr((void *)(req_ptr+method_ptr_pos), httpReq->method, sizeof(httpReq->method))) {
        bpf_printk("uprobe_Transport_roundTrip: Failed to get method from request");
        return 0;
    }

    // get path from Request.URL
    void *url_ptr = 0;
    bpf_probe_read(&url_ptr, sizeof(url_ptr), (void *)(req_ptr+url_ptr_pos));
    if (!get_go_string_from_user_ptr((void *)(url_ptr+path_ptr_pos), httpReq->path, sizeof(httpReq->path))) {
        bpf_printk("uprobe_Transport_roundTrip: Failed to get path from Request.URL");
    }

    // get scheme from Request.URL
    if (!get_go_string_from_user_ptr((void *)(url_ptr+scheme_pos), httpReq->scheme, sizeof(httpReq->scheme))) {
        bpf_printk("uprobe_Transport_roundTrip: Failed to get scheme from Request.URL");
    }

    // get opaque from Request.URL
    if (!get_go_string_from_user_ptr((void *)(url_ptr+opaque_pos), httpReq->opaque, sizeof(httpReq->opaque))) {
        bpf_printk("uprobe_Transport_roundTrip: Failed to get opaque from Request.URL");
    }

    // get RawPath from Request.URL
    if (!get_go_string_from_user_ptr((void *)(url_ptr+raw_path_pos), httpReq->raw_path, sizeof(httpReq->raw_path))) {
        bpf_printk("uprobe_Transport_roundTrip: Failed to get RawPath from Request.URL");
    }

    // get username from Request.URL.User
    void *user_ptr = 0;
    bpf_probe_read(&user_ptr, sizeof(user_ptr), (void *)(url_ptr+user_ptr_pos));
    if (!get_go_string_from_user_ptr((void *)(user_ptr+username_pos), httpReq->username, sizeof(httpReq->username))) {
        bpf_printk("uprobe_Transport_roundTrip: Failed to get RawQuery from Request.URL");
    }

    // get RawQuery from Request.URL
    if (!get_go_string_from_user_ptr((void *)(url_ptr+raw_query_pos), httpReq->raw_query, sizeof(httpReq->raw_query))) {
        bpf_printk("uprobe_Transport_roundTrip: Failed to get RawQuery from Request.URL");
    }

    // get Fragment from Request.URL
    if (!get_go_string_from_user_ptr((void *)(url_ptr+fragment_pos), httpReq->fragment, sizeof(httpReq->fragment))) {
        bpf_printk("uprobe_Transport_roundTrip: Failed to get Fragment from Request.URL");
    }

    // get RawFragment from Request.URL
    if (!get_go_string_from_user_ptr((void *)(url_ptr+raw_fragment_pos), httpReq->raw_fragment, sizeof(httpReq->raw_fragment))) {
        bpf_printk("uprobe_Transport_roundTrip: Failed to get RawFragment from Request.URL");
    }

    // get ForceQuery from Request.URL
    bpf_probe_read(&httpReq->force_query, sizeof(httpReq->force_query), (void *)(url_ptr+force_query_pos));

    // get OmitHost from Request.URL
    bpf_probe_read(&httpReq->omit_host, sizeof(httpReq->omit_host), (void *)(url_ptr+omit_host_pos));

    // get host from Request
    if (!get_go_string_from_user_ptr((void *)(req_ptr+request_host_pos), httpReq->host, sizeof(httpReq->host))) {
        // If host is not present in Request, get it from URL
        if (!get_go_string_from_user_ptr((void *)(url_ptr+url_host_pos), httpReq->host, sizeof(httpReq->host))) {
            bpf_printk("uprobe_Transport_roundTrip: Failed to get host from Request and URL");
        }
    }

    // get proto from Request
    if (!get_go_string_from_user_ptr((void *)(req_ptr+request_proto_pos), httpReq->proto, sizeof(httpReq->proto))) {
        bpf_printk("uprobe_Transport_roundTrip: Failed to get proto from Request");
    }

    // get headers from Request
    void *headers_ptr = 0;
    bpf_probe_read(&headers_ptr, sizeof(headers_ptr), (void *)(req_ptr+headers_ptr_pos));
    if (headers_ptr) {
        bpf_map_update_elem(&http_headers, &headers_ptr, &key, 0);
    }

    // Write event
    bpf_map_update_elem(&http_events, &key, httpReq, 0);
<<<<<<< HEAD
    start_tracking_span(go_context.data, &httpReq->sc);
=======
>>>>>>> c6620c7f
    return 0;
}

// This instrumentation attaches uretprobe to the following function:
// func net/http/transport.roundTrip(req *Request) (*Response, error)
SEC("uprobe/Transport_roundTrip")
int uprobe_Transport_roundTrip_Returns(struct pt_regs *ctx) {
    u64 end_time = bpf_ktime_get_ns();
    struct go_iface go_context = {0};
    get_Go_context(ctx, 2, ctx_ptr_pos, false, &go_context);
    void *key = get_consistent_key(ctx, go_context.data);

    struct http_request_t *http_req_span = bpf_map_lookup_elem(&http_events, &key);
    if (http_req_span == NULL) {
        bpf_printk("probe_Transport_roundTrip_Returns: entry_state is NULL");
        return 0;
    }

    if (is_register_abi()) {
        // Getting the returned response
        void *resp_ptr = get_argument(ctx, 1);
        // Get status code from response
        bpf_probe_read(&http_req_span->status_code, sizeof(http_req_span->status_code), (void *)(resp_ptr + status_code_pos));
    }

    http_req_span->end_time = end_time;

    output_span_event(ctx, http_req_span, sizeof(*http_req_span), &http_req_span->sc);

    bpf_map_delete_elem(&http_events, &key);
    return 0;
}

#ifndef NO_HEADER_PROPAGATION
// This instrumentation attaches uprobe to the following function:
// func (h Header) net/http.Header.writeSubset(w io.Writer, exclude map[string]bool, trace *httptrace.ClientTrace) error
SEC("uprobe/header_writeSubset")
int uprobe_writeSubset(struct pt_regs *ctx) {
    u64 headers_pos = 1;
    void *headers_ptr = get_argument(ctx, headers_pos);

    u64 io_writer_pos = 3;
    void *io_writer_ptr = get_argument(ctx, io_writer_pos);

    void **key_ptr = bpf_map_lookup_elem(&http_headers, &headers_ptr);
    if (key_ptr) {
        void *key = *key_ptr;

        struct http_request_t *http_req_span = bpf_map_lookup_elem(&http_events, &key);
        if (http_req_span) {
            char tp[W3C_VAL_LENGTH];
            span_context_to_w3c_string(&http_req_span->sc, tp);

            void *buf_ptr = 0;
            bpf_probe_read(&buf_ptr, sizeof(buf_ptr), (void *)(io_writer_ptr + io_writer_buf_ptr_pos)); // grab buf ptr
            if (!buf_ptr) {
                bpf_printk("uprobe_writeSubset: Failed to get buf from io writer");
                goto done;
            }

            s64 size = 0;
            if (bpf_probe_read(&size, sizeof(s64), (void *)(io_writer_ptr + io_writer_buf_ptr_pos + offsetof(struct go_slice, cap)))) { // grab capacity
                bpf_printk("uprobe_writeSubset: Failed to get size from io writer");
                goto done;
            }

            s64 len = 0;
            if (bpf_probe_read(&len, sizeof(s64), (void *)(io_writer_ptr + io_writer_n_pos))) { // grab len
                bpf_printk("uprobe_writeSubset: Failed to get len from io writer");
                goto done;
            }

            if (len < (size - W3C_VAL_LENGTH - W3C_KEY_LENGTH - 4)) { // 4 = strlen(":_") + strlen("\r\n")
                char tp_str[W3C_KEY_LENGTH + 2 + W3C_VAL_LENGTH + 2] = "Traceparent: ";
                char end[2] = "\r\n";
                __builtin_memcpy(&tp_str[W3C_KEY_LENGTH + 2], tp, sizeof(tp));
                __builtin_memcpy(&tp_str[W3C_KEY_LENGTH + 2 + W3C_VAL_LENGTH], end, sizeof(end));
                if (bpf_probe_write_user(buf_ptr + (len & 0x0ffff), tp_str, sizeof(tp_str))) {
                    bpf_printk("uprobe_writeSubset: Failed to write trace parent key in buffer");
                    goto done;
                }
                len += W3C_KEY_LENGTH + 2 + W3C_VAL_LENGTH + 2;
                if (bpf_probe_write_user((void *)(io_writer_ptr + io_writer_n_pos), &len, sizeof(len))) {
                    bpf_printk("uprobe_writeSubset: Failed to change io writer n");
                    goto done;
                }
            }
        }
    }

done:
    bpf_map_delete_elem(&http_headers, &headers_ptr);
    return 0;
}
#else
// Not used at all, empty stub needed to ensure both versions of the bpf program are
// able to compile with bpf2go. The userspace code will avoid loading the probe if
// context propagation is not enabled.
SEC("uprobe/header_writeSubset")
int uprobe_writeSubset(struct pt_regs *ctx) {
    return 0;
}
#endif<|MERGE_RESOLUTION|>--- conflicted
+++ resolved
@@ -208,10 +208,6 @@
 
     // Write event
     bpf_map_update_elem(&http_events, &key, httpReq, 0);
-<<<<<<< HEAD
-    start_tracking_span(go_context.data, &httpReq->sc);
-=======
->>>>>>> c6620c7f
     return 0;
 }
 
