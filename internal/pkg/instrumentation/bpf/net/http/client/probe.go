// Copyright The OpenTelemetry Authors
//
// Licensed under the Apache License, Version 2.0 (the "License");
// you may not use this file except in compliance with the License.
// You may obtain a copy of the License at
//
//     http://www.apache.org/licenses/LICENSE-2.0
//
// Unless required by applicable law or agreed to in writing, software
// distributed under the License is distributed on an "AS IS" BASIS,
// WITHOUT WARRANTIES OR CONDITIONS OF ANY KIND, either express or implied.
// See the License for the specific language governing permissions and
// limitations under the License.

package client

import (
	"fmt"
	"os"
	"strings"

	"github.com/cilium/ebpf"
	"github.com/cilium/ebpf/link"
	"github.com/cilium/ebpf/perf"
	"github.com/go-logr/logr"
	"go.opentelemetry.io/otel/attribute"
	semconv "go.opentelemetry.io/otel/semconv/v1.21.0"
	"go.opentelemetry.io/otel/trace"
	"golang.org/x/sys/unix"

	"go.opentelemetry.io/auto/internal/pkg/instrumentation/bpf/net/http"
	"go.opentelemetry.io/auto/internal/pkg/instrumentation/context"
	"go.opentelemetry.io/auto/internal/pkg/instrumentation/probe"
	"go.opentelemetry.io/auto/internal/pkg/instrumentation/utils"
	"go.opentelemetry.io/auto/internal/pkg/process"
	"go.opentelemetry.io/auto/internal/pkg/structfield"
)

//go:generate go run github.com/cilium/ebpf/cmd/bpf2go -target amd64,arm64 -cc clang -cflags $CFLAGS bpf ./bpf/probe.bpf.c

const (
	// pkg is the package being instrumented.
	pkg = "net/http"
)

// New returns a new [probe.Probe].
func New(logger logr.Logger) probe.Probe {
	id := probe.ID{
		SpanKind:        trace.SpanKindClient,
		InstrumentedPkg: pkg,
	}
	return &probe.Base[bpfObjects, event]{
		ID:     id,
		Logger: logger.WithName(id.String()),
		Consts: []probe.Const{
			probe.RegistersABIConst{},
			probe.AllocationConst{},
			probe.StructFieldConst{
				Key: "method_ptr_pos",
				Val: structfield.NewID("std", "net/http", "Request", "Method"),
			},
			probe.StructFieldConst{
				Key: "url_ptr_pos",
				Val: structfield.NewID("std", "net/http", "Request", "URL"),
			},
			probe.StructFieldConst{
				Key: "path_ptr_pos",
				Val: structfield.NewID("std", "net/url", "URL", "Path"),
			},
			probe.StructFieldConst{
				Key: "headers_ptr_pos",
				Val: structfield.NewID("std", "net/http", "Request", "Header"),
			},
			probe.StructFieldConst{
				Key: "ctx_ptr_pos",
				Val: structfield.NewID("std", "net/http", "Request", "ctx"),
			},
			probe.StructFieldConst{
				Key: "status_code_pos",
				Val: structfield.NewID("std", "net/http", "Response", "StatusCode"),
			},
			probe.StructFieldConst{
				Key: "buckets_ptr_pos",
				Val: structfield.NewID("std", "runtime", "hmap", "buckets"),
			},
			probe.StructFieldConst{
				Key: "request_host_pos",
				Val: structfield.NewID("std", "net/http", "Request", "Host"),
			},
			probe.StructFieldConst{
				Key: "request_proto_pos",
				Val: structfield.NewID("std", "net/http", "Request", "Proto"),
			},
		},
		Uprobes: []probe.Uprobe[bpfObjects]{
			{
				Sym: "net/http.(*Transport).roundTrip",
				Fn:  uprobeRoundTrip,
			},
		},

		ReaderFn: func(obj bpfObjects) (*perf.Reader, error) {
			return perf.NewReader(obj.Events, os.Getpagesize())
		},
		SpecFn:    verifyAndLoadBpf,
		ProcessFn: convertEvent,
	}
}

func verifyAndLoadBpf() (*ebpf.CollectionSpec, error) {
	if !utils.SupportsContextPropagation() {
		return nil, fmt.Errorf("the Linux Kernel doesn't support context propagation, please check if the kernel is in lockdown mode (/sys/kernel/security/lockdown)")
	}

	return loadBpf()
}

func uprobeRoundTrip(name string, exec *link.Executable, target *process.TargetDetails, obj *bpfObjects) ([]link.Link, error) {
	offset, err := target.GetFunctionOffset(name)
	if err != nil {
		return nil, err
	}

	opts := &link.UprobeOptions{Address: offset, PID: target.PID}
	l, err := exec.Uprobe("", obj.UprobeTransportRoundTrip, opts)
	if err != nil {
		return nil, err
	}
	links := []link.Link{l}

	retOffsets, err := target.GetFunctionReturns(name)
	if err != nil {
		return nil, err
	}

	for _, ret := range retOffsets {
		opts := &link.UprobeOptions{Address: ret}
		l, err := exec.Uprobe("", obj.UprobeTransportRoundTripReturns, opts)
		if err != nil {
			return nil, err
		}
		links = append(links, l)
	}

	return links, nil
}

// event represents an event in an HTTP server during an HTTP
// request-response.
type event struct {
	context.BaseSpanProperties
	Host       [256]byte
	Proto      [8]byte
	StatusCode uint64
	Method     [10]byte
	Path       [100]byte
}

func convertEvent(e *event) []*probe.SpanEvent {
	method := unix.ByteSliceToString(e.Method[:])
	path := unix.ByteSliceToString(e.Path[:])

	sc := trace.NewSpanContext(trace.SpanContextConfig{
		TraceID:    e.SpanContext.TraceID,
		SpanID:     e.SpanContext.SpanID,
		TraceFlags: trace.FlagsSampled,
	})

	var pscPtr *trace.SpanContext
	if e.ParentSpanContext.TraceID.IsValid() {
		psc := trace.NewSpanContext(trace.SpanContextConfig{
			TraceID:    e.ParentSpanContext.TraceID,
			SpanID:     e.ParentSpanContext.SpanID,
			TraceFlags: trace.FlagsSampled,
			Remote:     true,
		})
		pscPtr = &psc
	} else {
		pscPtr = nil
	}

	attrs := []attribute.KeyValue{
		semconv.HTTPRequestMethodKey.String(method),
		semconv.URLPath(path),
		semconv.HTTPResponseStatusCodeKey.Int(int(e.StatusCode)),
	}

	// Server address and port
	serverAddr, serverPort := http.ServerAddressPortAttributes(e.Host[:])
	if serverAddr.Valid() {
		attrs = append(attrs, serverAddr)
	}
	if serverPort.Valid() {
		attrs = append(attrs, serverPort)
	}

	proto := unix.ByteSliceToString(e.Proto[:])
	if proto != "" {
		parts := strings.Split(proto, "/")
		if len(parts) == 2 {
			attrs = append(attrs, semconv.NetworkProtocolVersion(parts[1]))
		}
	}

<<<<<<< HEAD
	return []*probe.SpanEvent{
		{
			SpanName:          path,
			StartTime:         int64(e.StartTime),
			EndTime:           int64(e.EndTime),
			SpanContext:       &sc,
			Attributes:        attrs,
			ParentSpanContext: pscPtr,
		},
=======
	return &probe.SpanEvent{
		SpanName:          method,
		StartTime:         int64(e.StartTime),
		EndTime:           int64(e.EndTime),
		SpanContext:       &sc,
		Attributes:        attrs,
		ParentSpanContext: pscPtr,
>>>>>>> 68679ea6
	}
}<|MERGE_RESOLUTION|>--- conflicted
+++ resolved
@@ -202,24 +202,14 @@
 		}
 	}
 
-<<<<<<< HEAD
 	return []*probe.SpanEvent{
 		{
-			SpanName:          path,
+			SpanName:          method,
 			StartTime:         int64(e.StartTime),
 			EndTime:           int64(e.EndTime),
 			SpanContext:       &sc,
 			Attributes:        attrs,
 			ParentSpanContext: pscPtr,
 		},
-=======
-	return &probe.SpanEvent{
-		SpanName:          method,
-		StartTime:         int64(e.StartTime),
-		EndTime:           int64(e.EndTime),
-		SpanContext:       &sc,
-		Attributes:        attrs,
-		ParentSpanContext: pscPtr,
->>>>>>> 68679ea6
 	}
 }