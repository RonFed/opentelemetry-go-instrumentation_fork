--- conflicted
+++ resolved
@@ -26,7 +26,6 @@
 	httpServer "go.opentelemetry.io/auto/internal/pkg/instrumentation/bpf/net/http/server"
 	"go.opentelemetry.io/auto/internal/pkg/instrumentation/bpffs"
 	"go.opentelemetry.io/auto/internal/pkg/instrumentation/probe"
-	"go.opentelemetry.io/auto/internal/pkg/instrumentation/probe/sampling"
 	"go.opentelemetry.io/auto/internal/pkg/opentelemetry"
 	"go.opentelemetry.io/auto/internal/pkg/process"
 )
@@ -53,13 +52,6 @@
 	otelController  *opentelemetry.Controller
 	globalImpl      bool
 	loadedIndicator chan struct{}
-<<<<<<< HEAD
-	sc              *sampling.Config
-}
-
-// NewManager returns a new [Manager].
-func NewManager(logger logr.Logger, otelController *opentelemetry.Controller, globalImpl bool, loadIndicator chan struct{}, samplingConfig *sampling.Config) (*Manager, error) {
-=======
 	cp              config.Provider
 	exe             *link.Executable
 	td              *process.TargetDetails
@@ -72,7 +64,6 @@
 
 // NewManager returns a new [Manager].
 func NewManager(logger logr.Logger, otelController *opentelemetry.Controller, globalImpl bool, loadIndicator chan struct{}, cp config.Provider) (*Manager, error) {
->>>>>>> 0902c704
 	logger = logger.WithName("Manager")
 	m := &Manager{
 		logger:          logger,
@@ -80,12 +71,8 @@
 		otelController:  otelController,
 		globalImpl:      globalImpl,
 		loadedIndicator: loadIndicator,
-<<<<<<< HEAD
-		sc:              samplingConfig,
-=======
 		cp:              cp,
 		eventCh:         make(chan *probe.Event),
->>>>>>> 0902c704
 	}
 
 	err := m.registerProbes()
@@ -223,7 +210,7 @@
 
 		if !currentlyEnabled && newEnabled {
 			m.logger.Info("Enabling probe", "id", id)
-			err = errors.Join(err, p.Load(m.exe, m.td))
+			err = errors.Join(err, p.Load(m.exe, m.td, c.Sampler))
 			if err == nil {
 				m.runProbe(p)
 			}
@@ -334,21 +321,13 @@
 
 	// Load probes
 	for name, i := range m.probes {
-<<<<<<< HEAD
-		m.logger.V(0).Info("loading probe", "name", name)
-		err := i.Load(exe, target, m.sc)
-		if err != nil {
-			m.logger.Error(err, "error while loading probes, cleaning up", "name", name)
-			return errors.Join(err, m.cleanup(target))
-=======
 		if isProbeEnabled(name, m.currentConfig) {
 			m.logger.V(0).Info("loading probe", "name", name)
-			err := i.Load(exe, target)
+			err := i.Load(exe, target, m.currentConfig.Sampler)
 			if err != nil {
 				m.logger.Error(err, "error while loading probes, cleaning up", "name", name)
 				return errors.Join(err, m.cleanup(target))
 			}
->>>>>>> 0902c704
 		}
 	}
 
