--- conflicted
+++ resolved
@@ -275,49 +275,36 @@
       ]
     },
     "runtime.g": {
-<<<<<<< HEAD
-      "goid": {
-        "versions": {
-          "oldest": "1.12.0",
-          "newest": "1.21.1"
-        },
-        "offsets": [
-          {
-            "offset": 152,
-            "since": "1.12"
-          }
-        ]
-      }
+      "goid": [
+        {
+          "versions": {
+            "oldest": "1.12.0",
+            "newest": "1.21.1"
+          },
+          "offsets": [
+            {
+              "offset": 152,
+              "since": "1.12.0"
+            }
+          ]
+        }
+      ]
     },
     "runtime.hmap": {
-      "buckets": {
-        "versions": {
-          "oldest": "1.12.0",
-          "newest": "1.21.1"
-        },
-        "offsets": [
-          {
-            "offset": 16,
-            "since": "1.12"
-          }
-        ]
-      }
-=======
-      "goid": [
-        {
-          "versions": {
-            "oldest": "1.12.0",
-            "newest": "1.21.1"
-          },
-          "offsets": [
-            {
-              "offset": 152,
-              "since": "1.12.0"
-            }
-          ]
-        }
-      ]
->>>>>>> d239377d
+      "buckets": [
+        {
+          "versions": {
+            "oldest": "1.12.0",
+            "newest": "1.21.1"
+          },
+          "offsets": [
+            {
+              "offset": 16,
+              "since": "1.12.0"
+            }
+          ]
+        }
+      ]
     }
   }
 }