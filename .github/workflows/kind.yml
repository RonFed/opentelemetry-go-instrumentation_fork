--- conflicted
+++ resolved
@@ -13,11 +13,7 @@
     strategy:
       matrix:
         k8s-version: ["v1.26.0"]
-<<<<<<< HEAD
-        library: ["nethttp", "gin", "databasesql", "grpc", "otelglobal"]
-=======
-        library: ["nethttp", "nethttp_custom", "gin", "databasesql", "grpc"]
->>>>>>> 4acc85d6
+        library: ["nethttp", "nethttp_custom", "gin", "databasesql", "grpc", "otelglobal"]
     runs-on: ubuntu-latest
     steps:
       - name: Checkout Repo
