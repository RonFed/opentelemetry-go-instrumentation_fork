--- conflicted
+++ resolved
@@ -57,48 +57,45 @@
 // NewInstrumentation returns a new [Instrumentation] configured with the
 // provided opts.
 func NewInstrumentation(opts ...InstrumentationOption) (*Instrumentation, error) {
-	c := newInstConfig(opts)
-	if err := c.validate(); err != nil {
-		return nil, err
-	}
-
-	pa := process.NewAnalyzer()
-	pid, err := pa.DiscoverProcessID(c.target)
-	if err != nil {
-		return nil, err
-	}
-
-	ctrl, err := opentelemetry.NewController(Version(), c.serviceName)
-	if err != nil {
-		return nil, err
-	}
-
-	mngr, err := instrumentors.NewManager(ctrl)
-	if err != nil {
-		return nil, err
-	}
-
-	td, err := pa.Analyze(pid, mngr.GetRelevantFuncs())
-	if err != nil {
-		mngr.Close()
-		return nil, err
-	}
-
-<<<<<<< HEAD
-	allocDetails, err := process.Allocate(pid)
-	if err != nil {
-		return nil, err
-	}
-	td.AllocationDetails = allocDetails
-
-=======
->>>>>>> 4f84a71a
 	if log.Logger.IsZero() {
 		err := log.Init()
 		if err != nil {
 			return nil, err
 		}
 	}
+
+	c := newInstConfig(opts)
+	if err := c.validate(); err != nil {
+		return nil, err
+	}
+
+	pa := process.NewAnalyzer()
+	pid, err := pa.DiscoverProcessID(c.target)
+	if err != nil {
+		return nil, err
+	}
+
+	ctrl, err := opentelemetry.NewController(Version(), c.serviceName)
+	if err != nil {
+		return nil, err
+	}
+
+	mngr, err := instrumentors.NewManager(ctrl)
+	if err != nil {
+		return nil, err
+	}
+
+	td, err := pa.Analyze(pid, mngr.GetRelevantFuncs())
+	if err != nil {
+		mngr.Close()
+		return nil, err
+	}
+
+	allocDetails, err := process.Allocate(pid)
+	if err != nil {
+		return nil, err
+	}
+	td.AllocationDetails = allocDetails
 
 	log.Logger.V(0).Info(
 		"target process analysis completed",
