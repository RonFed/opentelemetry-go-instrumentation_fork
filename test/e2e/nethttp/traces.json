--- conflicted
+++ resolved
@@ -46,67 +46,6 @@
               ],
               "kind": 2,
               "name": "GET /hello",
-<<<<<<< HEAD
-              "parentSpanId": "",
-              "spanId": "xxxxx",
-              "status": {},
-              "traceId": "xxxxx"
-            }
-          ]
-        },
-        {
-          "scope": {
-            "name": "net/http/client"
-          },
-          "spans": [
-            {
-              "attributes": [
-                {
-                  "key": "http.method",
-                  "value": {
-                    "stringValue": "GET"
-                  }
-                },
-                {
-                  "key": "http.target",
-                  "value": {
-                    "stringValue": "/hello"
-                  }
-                }
-              ],
-              "kind": 3,
-              "name": "/hello",
-              "parentSpanId": "",
-              "spanId": "xxxxx",
-              "status": {},
-              "traceId": "xxxxx"
-            }
-          ]
-        },
-        {
-          "scope": {
-            "name": "net/http/client"
-          },
-          "spans": [
-            {
-              "attributes": [
-                {
-                  "key": "http.method",
-                  "value": {
-                    "stringValue": "GET"
-                  }
-                },
-                {
-                  "key": "http.target",
-                  "value": {
-                    "stringValue": "/hello"
-                  }
-                }
-              ],
-              "kind": 3,
-              "name": "/hello",
-=======
->>>>>>> b29eef68
               "parentSpanId": "",
               "spanId": "xxxxx",
               "status": {},
