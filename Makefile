--- conflicted
+++ resolved
@@ -142,12 +142,8 @@
 	           exit 1; \
 	   fi
 
-<<<<<<< HEAD
-.PHONY: fixture-nethttp fixture-gin fixture-databasesql fixture-otelglobal
-=======
-.PHONY: fixture-nethttp fixture-gin fixture-databasesql fixture-nethttp-custom
+.PHONY: fixture-nethttp fixture-gin fixture-databasesql fixture-nethttp-custom fixture-otelglobal
 fixture-nethttp-custom: fixtures/nethttp_custom
->>>>>>> 4acc85d6
 fixture-nethttp: fixtures/nethttp
 fixture-gin: fixtures/gin
 fixture-databasesql: fixtures/databasesql
